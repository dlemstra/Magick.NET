--- conflicted
+++ resolved
@@ -40,32 +40,6 @@
   </ItemGroup>
 ```
 
-<<<<<<< HEAD
-=======
-When running the project it is possible that the following error occurs:
-
-```
-Unhandled Exception: System.TypeInitializationException: The type initializer for 'NativeMagickSettings' threw an exception. --->
-  System.DllNotFoundException: Unable to load DLL 'Magick.NET-Q8-x64.Native.dll': The specified module could not be found.
-```
-
-This is most likely because the `Magick.NET-Q8-x64.Native.dll.so` file cannot find the ImageMagick libraries. This can be checked with the following
-command: `ldd Magick.NET-Q8-x64.Native.dll.so`:
-
-```
-linux-vdso.so.1 =>  (0x00007ffe95fea000)
-libMagickCore-7.Q8.so.3 => not found
-libMagickWand-7.Q8.so.3 => not found
-libjpeg.so.8 => /usr/lib/x86_64-linux-gnu/libjpeg.so.8 (0x00007fc00888b000)
-libm.so.6 => /lib/x86_64-linux-gnu/libm.so.6 (0x00007fc008582000)
-libc.so.6 => /lib/x86_64-linux-gnu/libc.so.6 (0x00007fc0081b8000)
-/lib64/ld-linux-x86-64.so.2 (0x00005568c223f000)
-```
-
-This can be resolved by setting the PATH to the folder where the `libMagickCore` library files are installed on your machine.  
-`LD_LIBRARY_PATH`: `export LD_LIBRARY_PATH=$LD_LIBRARY_PATH:/path/to/ImageMagick/libraries`
-
->>>>>>> ca40b4a4
 ### Mono
 
 Getting Magick.NET working on Mono sometimes requires an extra step. The Magick.NET.Native library is not always automatically copied to the output
